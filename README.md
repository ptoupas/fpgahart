# FPGA-HART

## Prerequisites
Create a python environment with python version >=3.9 and install the dependencies from `requirements.txt` file.
```
pip install -r requirements.txt
```
## Library basic usage (modelling and optimization of CNNs)
<<<<<<< HEAD

```
python main.py {model_name} {device_name} {optimization-type} {optimization-target}
```
### Mandatory arguments
- `model_name`: Name of the CNN model to be optimized. The model should be provided in an .onnx file and placed under the folder `models/`. The value of this parameters should be the name of the .onnx file without the suffix.
- `device_name`: Name of the FPGA device to be used for the optimization process. The supported devices are **zc706**, **zcu104-106**, **zcu102**, **vc707**, **vc709**, **vus440**.
- `optimization-type`: This argument accepts only three values **network**, **partition** or **layer**. It dictates the type of optimization to be performed. Whether to optimize the complete model, a single partition or a specific layer of the model.
=======
```
python main.py {model_name} {optimization-type} {optimization-target}
```
### Mandatory arguments
- `model_name`: Name of the CNN model to be optimized. The model should be provided in an .onnx file and placed under the folder `models/`. The value of this parameters should be the name of the .onnx file without the suffix.
- `optimization-type`: This argument accepts only two values **partition** or **layer**. It dictates the type of optimization to be performed. Whether to optimize a single partition or a specific layer of the model.
>>>>>>> 6cd6e8aa
- `optimization-target`: This argument accepts only two values **throughput** or **latency**. Dictates the target of the optimization process.

### Additional arguments
- `--singlethreaded`: Whether to use a single-threaded solution or not.
- `--se_block`: Whether to treat squeeze excitation as a block/layer or not.
- `--plot_layers`: Whether to plot design points per layer or not.
- `--gap_approx`: Whether to use historical data as an approximation for GlobalAveragePooling (GAP) layers or not during the optimization process.
- `--sweep`: Whether to run a (wandb) sweep of the design space or not.
- `--enable_wandb`: Whether to enable wandb support or not.
- `--profile`: Whether to profile the whole program or not.

## Backend code generation
```
./backend_pipeline.sh (only works for *throughput* optimization-target)
```

Automates the process of optimization data generation and creation of the backend code files for HLS. At the start of the scripts there are some variables that need to be defined.
- `MODEL_NAME`: Same as `model_name` argument
- `EXECUTION_TYPE`: Same as `optimization-type` argument
- `TARGET`: Same as `optimization-target` argument
- `CONFIG_FILE`: The output file path of the the optimization process (only for throughput optimization-target)
- `PARTITION_NAME`: The name of the final folder containing the partitions of the model
- `HLS_PARENT_DIR`: The path of the HLS folder in which the backend code will be generated

```
./layer_hls_project.sh (only works for *throughput* optimization-target)
```

The arguments are the same as in the `backend_pipeline.sh` case.

## Configuration files
The configuration files for specifying the FPGA device characteristics (`config_fpga.ini`), the wandb and optimizer parameters (`config_optimizer.yaml`), and the pytorch/onnx supported layers and parameters (`config_pytorch.ini`) are all under the following path `$fpga-hart/fpga_hart/config/`.<|MERGE_RESOLUTION|>--- conflicted
+++ resolved
@@ -6,7 +6,6 @@
 pip install -r requirements.txt
 ```
 ## Library basic usage (modelling and optimization of CNNs)
-<<<<<<< HEAD
 
 ```
 python main.py {model_name} {device_name} {optimization-type} {optimization-target}
@@ -15,14 +14,6 @@
 - `model_name`: Name of the CNN model to be optimized. The model should be provided in an .onnx file and placed under the folder `models/`. The value of this parameters should be the name of the .onnx file without the suffix.
 - `device_name`: Name of the FPGA device to be used for the optimization process. The supported devices are **zc706**, **zcu104-106**, **zcu102**, **vc707**, **vc709**, **vus440**.
 - `optimization-type`: This argument accepts only three values **network**, **partition** or **layer**. It dictates the type of optimization to be performed. Whether to optimize the complete model, a single partition or a specific layer of the model.
-=======
-```
-python main.py {model_name} {optimization-type} {optimization-target}
-```
-### Mandatory arguments
-- `model_name`: Name of the CNN model to be optimized. The model should be provided in an .onnx file and placed under the folder `models/`. The value of this parameters should be the name of the .onnx file without the suffix.
-- `optimization-type`: This argument accepts only two values **partition** or **layer**. It dictates the type of optimization to be performed. Whether to optimize a single partition or a specific layer of the model.
->>>>>>> 6cd6e8aa
 - `optimization-target`: This argument accepts only two values **throughput** or **latency**. Dictates the target of the optimization process.
 
 ### Additional arguments
